/*
 * See Licensing and Copyright notice in naev.h
 */


#ifndef FLEET_H
#  define FLEET_H


#include "pilot.h"


/*
 * Flags.
 */
#define FLEET_FLAG_GUARD         (1<<0) /**< Fleet is considered to be guarding. */
#define fleet_setFlag(x,f)       ((x)->flags |= (f)) /**< Sets a fleet flag. */
#define fleet_isFlag(x,f)        ((x)->flags & (f)) /**< Checks to see if fleet has flag. */


/**
 * @brief Represents a pilot in a fleet.
 *
 * @sa Fleet
 * @sa Pilot
 */   
typedef struct FleetPilot_ {
   Ship *ship; /**< Ship the pilot is flying. */
   char *name; /**< Used if they have a special name like uniques. */
   char *ai; /**< AI different of fleet's global AI. */
} FleetPilot;


/**
 * @brief Represents a fleet.
 *
 * Fleets are used to create pilots, both from being in a system and from
 *  mission triggers.
 *
 * @sa FleetPilot
 */
typedef struct Fleet_ {
   char* name; /**< Fleet name, used as the identifier. */
   int faction; /**< Faction of the fleet. */
   char *ai; /**< AI profile to use. */
   FleetPilot* pilots; /**< The pilots in the fleet. */
   int npilots; /**< Total number of pilots. */
   unsigned int flags; /**< Fleet flags. */
<<<<<<< HEAD
   double strength; /**< The rated strength of the fleet. */
=======
>>>>>>> a74b69bb
} Fleet;


/*
 * getting fleet stuff
 */
Fleet* fleet_get( const char* name );
Fleet* fleet_grab( const int faction );


/*
 * load / clean up
 */
int fleet_load (void);
void fleet_free (void);


/*
 * creation
 */
unsigned int fleet_createPilot( Fleet *flt, FleetPilot *plt, double dir,
      Vector2d *pos, Vector2d *vel, const char* ai, unsigned int flags,
      const int systemFleet );


#endif /* FLEET_H */
<|MERGE_RESOLUTION|>--- conflicted
+++ resolved
@@ -46,10 +46,6 @@
    FleetPilot* pilots; /**< The pilots in the fleet. */
    int npilots; /**< Total number of pilots. */
    unsigned int flags; /**< Fleet flags. */
-<<<<<<< HEAD
-   double strength; /**< The rated strength of the fleet. */
-=======
->>>>>>> a74b69bb
 } Fleet;
 
 
