--- conflicted
+++ resolved
@@ -703,27 +703,15 @@
       }
 
       /* Draw the system. */
-<<<<<<< HEAD
-      if (!sys_isKnown(sys) || sys->faction == -1)
+      if ((!editor && !sys_isKnown(sys)) || (sys->nfleets==0))
          col = &cInert;
       else
          col = faction_colour(sys->faction);
-=======
-      if ((!editor && !sys_isKnown(sys)) || (sys->nfleets==0)) col = &cInert;
-      else if (sys->security >= 1.) col = &cGreen;
-      else if (sys->security >= 0.6) col = &cOrange;
-      else if (sys->security >= 0.3) col = &cRed;
-      else col = &cDarkRed;
->>>>>>> 38401bfe
 
       gl_drawCircleInRect( tx, ty, r, bx, by, w, h, col, 0 );
 
       /* If system is known fill it. */
-<<<<<<< HEAD
-      if (sys_isKnown(sys) && (system_hasPlanet(sys))) {
-=======
-      if ((editor || sys_isKnown(sys)) && (sys->nplanets > 0)) {
->>>>>>> 38401bfe
+      if ((editor || sys_isKnown(sys)) && (system_hasPlanet(sys))) {
          /* Planet colours */
          if (!editor && !sys_isKnown(sys)) col = &cInert;
          else if (sys->nplanets==0) col = &cInert;
